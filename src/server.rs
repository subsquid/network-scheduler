use std::net::SocketAddr;
use std::sync::Arc;

use libp2p::core::PublicKey;
use sha3::{Digest, Sha3_256};
use tokio::sync::mpsc::{Receiver, Sender};
use tokio::sync::RwLock;
use tokio::task::JoinHandle;

use router_controller::messages::envelope::Msg;
use router_controller::messages::{Envelope, Ping, Pong, ProstMsg};
use subsquid_network_transport::{MsgContent, PeerId};

use crate::cli::Config;
use crate::metrics::{MetricsEvent, MetricsWriter};
use crate::metrics_server;
use crate::scheduler::Scheduler;
use crate::scheduling_unit::SchedulingUnit;
use crate::storage::S3Storage;

type Message = subsquid_network_transport::Message<Box<[u8]>>;

pub struct Server {
    incoming_messages: Receiver<Message>,
    incoming_units: Receiver<SchedulingUnit>,
    message_sender: Sender<Message>,
    scheduler: Arc<RwLock<Scheduler>>,
    metrics_writer: Arc<RwLock<MetricsWriter>>,
}

impl Server {
    pub fn new(
        incoming_messages: Receiver<Message>,
        incoming_units: Receiver<SchedulingUnit>,
        message_sender: Sender<Message>,
        scheduler: Scheduler,
        metrics_writer: MetricsWriter,
    ) -> Self {
        let scheduler = Arc::new(RwLock::new(scheduler));
        let metrics_writer = Arc::new(RwLock::new(metrics_writer));
        Self {
            incoming_messages,
            incoming_units,
            message_sender,
            scheduler,
            metrics_writer,
        }
    }

    pub async fn run(
        mut self,
        contract_client: Box<dyn contract_client::Client>,
        storage_client: S3Storage,
        metrics_listen_addr: SocketAddr,
    ) {
        log::info!("Starting scheduler server");
        let scheduling_task = self.spawn_scheduling_task(contract_client, storage_client);
        let monitoring_task = self.spawn_worker_monitoring_task();
        let metrics_server_task = self.spawn_metrics_server_task(metrics_listen_addr);
        let jail_inactive_task = self.spawn_jail_inactive_workers_task();
        let jail_stale_task = self.spawn_jail_stale_workers_task();
        loop {
            tokio::select! {
                Some(msg) = self.incoming_messages.recv() => self.handle_message(msg).await,
                Some(unit) = self.incoming_units.recv() => self.new_unit(unit).await,
                else => break
            }
        }
        log::info!("Server shutting down");
        scheduling_task.abort();
        monitoring_task.abort();
        metrics_server_task.abort();
        jail_inactive_task.abort();
        jail_stale_task.abort();
    }

    async fn handle_message(&mut self, msg: Message) {
        let peer_id = match msg.peer_id {
            Some(peer_id) => peer_id,
            None => return log::warn!("Dropping anonymous message"),
        };
        let envelope = match Envelope::decode(msg.content.as_slice()) {
            Ok(envelope) => envelope,
            Err(e) => return log::warn!("Error decoding message: {e:?}"),
        };
        match envelope.msg {
            Some(Msg::Ping(msg)) => self.ping(peer_id, msg).await,
            Some(Msg::QuerySubmitted(msg)) => self.write_metrics(peer_id, msg).await,
            Some(Msg::QueryFinished(msg)) => self.write_metrics(peer_id, msg).await,
            Some(Msg::QueryExecuted(msg)) => self.write_metrics(peer_id, msg).await,
            _ => log::warn!("Unexpected msg received: {envelope:?}"),
        };
    }

<<<<<<< HEAD
    async fn ping(&mut self, peer_id: PeerId, mut msg: Ping) {
        if msg.worker_id != peer_id.to_string() {
            return log::warn!(
                "Invalid worker ID in string: {} != {peer_id}",
                msg.worker_id,
            );
        }
        let pubkey = match PublicKey::from_protobuf_encoding(&peer_id.to_bytes()[2..]) {
            Ok(pubkey) => pubkey,
            Err(e) => return log::warn!("Cannot retrieve public key from peer ID: {e:?}"),
        };
        // Need to remove the signature from the struct before encoding
        let signature = std::mem::take(&mut msg.signature);
        let serialized_msg = msg.encode_to_vec();
        if !pubkey.verify(&serialized_msg, &signature) {
            return log::warn!("Invalid ping signature");
        }
        msg.signature = signature;
        let ping_hash = msg_hash(&msg);

        self.worker_registry
            .write()
            .await
            .ping(peer_id, msg.clone())
            .await;
        self.write_metrics(peer_id, msg).await;

        let assigned_state = self.scheduler.read().await.get_worker_state(&peer_id);
        let pong = Msg::Pong(Pong {
            ping_hash,
            assigned_state,
        });
        self.send_msg(peer_id, pong).await;
=======
    async fn ping(&mut self, peer_id: PeerId, msg: Ping) {
        let worker_state = match self.scheduler.write().await.ping(peer_id, msg.clone()) {
            Some(state) => state,
            None => return,
        };
        self.write_metrics(peer_id, msg).await;
        if !worker_state.datasets.is_empty() {
            self.send_msg(peer_id, Msg::StateUpdate(worker_state)).await
        }
>>>>>>> 696659a2
    }

    async fn write_metrics(&mut self, peer_id: PeerId, msg: impl Into<MetricsEvent>) {
        if let Err(e) = self
            .metrics_writer
            .write()
            .await
            .write_metrics(Some(peer_id), msg)
            .await
        {
            log::error!("Error writing metrics: {e:?}");
        }
    }

    async fn new_unit(&self, unit: SchedulingUnit) {
        self.scheduler.write().await.new_unit(unit)
    }

    async fn send_msg(&mut self, peer_id: PeerId, msg: Msg) {
        let envelope = Envelope { msg: Some(msg) };
        let msg = Message {
            peer_id: Some(peer_id),
            topic: None,
            content: envelope.encode_to_vec().into(),
        };
        if let Err(e) = self.message_sender.send(msg).await {
            log::error!("Error sending message: {e:?}");
        }
    }

    fn spawn_scheduling_task(
        &self,
        contract_client: Box<dyn contract_client::Client>,
        storage_client: S3Storage,
    ) -> JoinHandle<()> {
        let scheduler = self.scheduler.clone();
        tokio::spawn(async move {
            log::info!("Starting scheduling task");
            // Get worker set immediately to accept pings
            match contract_client.active_workers().await {
                Ok(workers) => scheduler.write().await.update_workers(workers),
                Err(e) => log::error!("Error getting workers: {e:?}"),
            }
            // Wait some time to get pings and download chunks
            tokio::time::sleep(Config::get().worker_inactive_timeout).await;

            loop {
                match contract_client.active_workers().await {
                    Ok(workers) => scheduler.write().await.update_workers(workers),
                    Err(e) => log::error!("Error getting workers: {e:?}"),
                }
                scheduler.write().await.schedule();
                let _ = storage_client
                    .save_scheduler(scheduler.read().await)
                    .await
                    .map_err(|e| log::error!("Error saving scheduler state: {e:?}"));
                tokio::time::sleep(Config::get().schedule_interval).await;
            }
        })
    }

    fn spawn_worker_monitoring_task(&self) -> JoinHandle<()> {
        let scheduler = self.scheduler.clone();
        let metrics_writer = self.metrics_writer.clone();
        let monitoring_interval = Config::get().worker_inactive_timeout / 2;
        tokio::spawn(async move {
            log::info!("Starting monitoring task");
            loop {
                tokio::time::sleep(monitoring_interval).await;
                let workers = scheduler.read().await.active_workers();
                if let Err(e) = metrics_writer
                    .write()
                    .await
                    .write_metrics(None, workers)
                    .await
                {
                    log::error!("Error writing metrics: {e:?}");
                }
            }
        })
    }

    fn spawn_metrics_server_task(&self, metrics_listen_addr: SocketAddr) -> JoinHandle<()> {
        let scheduler = self.scheduler.clone();
        tokio::spawn(async move {
            if let Err(e) = metrics_server::run_server(scheduler, metrics_listen_addr).await {
                log::error!("Metrics server crashed: {e:?}");
            }
        })
    }
<<<<<<< HEAD
}

fn msg_hash<M: ProstMsg>(msg: &M) -> Vec<u8> {
    let mut result = [0u8; 32];
    let mut hasher = Sha3_256::default();
    hasher.update(msg.encode_to_vec().as_slice());
    Digest::finalize_into(hasher, result.as_mut_slice().into());
    result.to_vec()
=======

    fn spawn_jail_inactive_workers_task(&self) -> JoinHandle<()> {
        let scheduler = self.scheduler.clone();
        tokio::spawn(async move {
            loop {
                tokio::time::sleep(Config::get().worker_inactive_timeout).await;
                scheduler.write().await.jail_inactive_workers();
            }
        })
    }

    fn spawn_jail_stale_workers_task(&self) -> JoinHandle<()> {
        let scheduler = self.scheduler.clone();
        tokio::spawn(async move {
            loop {
                tokio::time::sleep(Config::get().worker_stale_timeout).await;
                scheduler.write().await.jail_stale_workers();
            }
        })
    }
>>>>>>> 696659a2
}<|MERGE_RESOLUTION|>--- conflicted
+++ resolved
@@ -1,7 +1,6 @@
 use std::net::SocketAddr;
 use std::sync::Arc;
 
-use libp2p::core::PublicKey;
 use sha3::{Digest, Sha3_256};
 use tokio::sync::mpsc::{Receiver, Sender};
 use tokio::sync::RwLock;
@@ -9,7 +8,7 @@
 
 use router_controller::messages::envelope::Msg;
 use router_controller::messages::{Envelope, Ping, Pong, ProstMsg};
-use subsquid_network_transport::{MsgContent, PeerId};
+use subsquid_network_transport::{MsgContent, PeerId, PublicKey};
 
 use crate::cli::Config;
 use crate::metrics::{MetricsEvent, MetricsWriter};
@@ -92,15 +91,8 @@
         };
     }
 
-<<<<<<< HEAD
     async fn ping(&mut self, peer_id: PeerId, mut msg: Ping) {
-        if msg.worker_id != peer_id.to_string() {
-            return log::warn!(
-                "Invalid worker ID in string: {} != {peer_id}",
-                msg.worker_id,
-            );
-        }
-        let pubkey = match PublicKey::from_protobuf_encoding(&peer_id.to_bytes()[2..]) {
+        let pubkey = match PublicKey::try_decode_protobuf(&peer_id.to_bytes()[2..]) {
             Ok(pubkey) => pubkey,
             Err(e) => return log::warn!("Cannot retrieve public key from peer ID: {e:?}"),
         };
@@ -112,31 +104,18 @@
         }
         msg.signature = signature;
         let ping_hash = msg_hash(&msg);
-
-        self.worker_registry
-            .write()
-            .await
-            .ping(peer_id, msg.clone())
-            .await;
-        self.write_metrics(peer_id, msg).await;
-
-        let assigned_state = self.scheduler.read().await.get_worker_state(&peer_id);
-        let pong = Msg::Pong(Pong {
-            ping_hash,
-            assigned_state,
-        });
-        self.send_msg(peer_id, pong).await;
-=======
-    async fn ping(&mut self, peer_id: PeerId, msg: Ping) {
-        let worker_state = match self.scheduler.write().await.ping(peer_id, msg.clone()) {
+        let assigned_state = match self.scheduler.write().await.ping(peer_id, msg.clone()) {
             Some(state) => state,
             None => return,
         };
         self.write_metrics(peer_id, msg).await;
-        if !worker_state.datasets.is_empty() {
-            self.send_msg(peer_id, Msg::StateUpdate(worker_state)).await
-        }
->>>>>>> 696659a2
+        if !assigned_state.datasets.is_empty() {
+            let pong = Msg::Pong(Pong {
+                ping_hash,
+                assigned_state: Some(assigned_state),
+            });
+            self.send_msg(peer_id, pong).await;
+        }
     }
 
     async fn write_metrics(&mut self, peer_id: PeerId, msg: impl Into<MetricsEvent>) {
@@ -227,7 +206,26 @@
             }
         })
     }
-<<<<<<< HEAD
+
+    fn spawn_jail_inactive_workers_task(&self) -> JoinHandle<()> {
+        let scheduler = self.scheduler.clone();
+        tokio::spawn(async move {
+            loop {
+                tokio::time::sleep(Config::get().worker_inactive_timeout).await;
+                scheduler.write().await.jail_inactive_workers();
+            }
+        })
+    }
+
+    fn spawn_jail_stale_workers_task(&self) -> JoinHandle<()> {
+        let scheduler = self.scheduler.clone();
+        tokio::spawn(async move {
+            loop {
+                tokio::time::sleep(Config::get().worker_stale_timeout).await;
+                scheduler.write().await.jail_stale_workers();
+            }
+        })
+    }
 }
 
 fn msg_hash<M: ProstMsg>(msg: &M) -> Vec<u8> {
@@ -236,26 +234,4 @@
     hasher.update(msg.encode_to_vec().as_slice());
     Digest::finalize_into(hasher, result.as_mut_slice().into());
     result.to_vec()
-=======
-
-    fn spawn_jail_inactive_workers_task(&self) -> JoinHandle<()> {
-        let scheduler = self.scheduler.clone();
-        tokio::spawn(async move {
-            loop {
-                tokio::time::sleep(Config::get().worker_inactive_timeout).await;
-                scheduler.write().await.jail_inactive_workers();
-            }
-        })
-    }
-
-    fn spawn_jail_stale_workers_task(&self) -> JoinHandle<()> {
-        let scheduler = self.scheduler.clone();
-        tokio::spawn(async move {
-            loop {
-                tokio::time::sleep(Config::get().worker_stale_timeout).await;
-                scheduler.write().await.jail_stale_workers();
-            }
-        })
-    }
->>>>>>> 696659a2
 }