--- conflicted
+++ resolved
@@ -19,11 +19,7 @@
 use crate::data_chunk::{chunks_to_worker_state, DataChunk};
 use crate::scheduling_unit::{SchedulingUnit, UnitId};
 
-<<<<<<< HEAD
 pub const SUPPORTED_WORKER_VERSIONS: [&str; 1] = ["0.1.5"];
-=======
-pub const SUPPORTED_WORKER_VERSIONS: [&str; 2] = ["0.1.4", "0.1.5"];
->>>>>>> 0b62eda7
 
 #[serde_as]
 #[derive(Debug, Clone, Serialize, Deserialize)]
@@ -203,10 +199,6 @@
 }
 
 impl Scheduler {
-<<<<<<< HEAD
-    /// Register ping msg from a worker. Returns worker status if ping was accepted, otherwise None
-    pub fn ping(&mut self, worker_id: PeerId, msg: Ping) -> WorkerStatus {
-=======
     pub fn clear_deprecated_units(&mut self) {
         let dataset_urls: HashSet<String> = Config::get()
             .dataset_buckets
@@ -237,13 +229,8 @@
         }
     }
 
-    /// Register ping msg from a worker. Returns worker state if ping was accepted, otherwise None
-    pub fn ping(
-        &mut self,
-        worker_id: PeerId,
-        msg: Ping,
-    ) -> Option<router_controller::messages::WorkerState> {
->>>>>>> 0b62eda7
+    /// Register ping msg from a worker. Returns worker status if ping was accepted, otherwise None
+    pub fn ping(&mut self, worker_id: PeerId, msg: Ping) -> WorkerStatus {
         if !SUPPORTED_WORKER_VERSIONS.iter().any(|v| *v == msg.version) {
             log::debug!("Worker {worker_id} version not supported: {}", msg.version);
             return WorkerStatus::UnsupportedVersion(());
